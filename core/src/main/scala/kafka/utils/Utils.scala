--- conflicted
+++ resolved
@@ -24,7 +24,6 @@
 import java.lang.management._
 import javax.management._
 import scala.collection._
-import mutable.ListBuffer
 import scala.collection.mutable
 import java.util.Properties
 import kafka.common.KafkaException
@@ -553,8 +552,7 @@
    * This is different from java.lang.Math.abs or scala.math.abs in that they return Int.MinValue (!).
    */
   def abs(n: Int) = n & 0x7fffffff
-<<<<<<< HEAD
-  
+
   /**
    * Replace the given string suffix with the new suffix. If the string doesn't end with the given suffix throw an exception.
    */
@@ -588,6 +586,4 @@
     (bytes(offset + 3) & 0xFF)
   }
   
-=======
->>>>>>> 92ecebec
 }